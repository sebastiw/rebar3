--- conflicted
+++ resolved
@@ -11,10 +11,7 @@
          implicit_profile_deduplicate_deps/1,
          profile_merges/1,
          same_profile_deduplication/1,
-<<<<<<< HEAD
-=======
          stack_deduplication/1,
->>>>>>> 82b0d4b7
          add_to_profile/1,
          add_to_existing_profile/1,
          profiles_remain_applied_with_config_present/1,
@@ -29,12 +26,8 @@
 
 all() ->
     [profile_new_key, profile_merge_keys, profile_merges,
-<<<<<<< HEAD
-     explicit_profile_deduplicate_deps, implitit_profilededuplicate_deps,
-=======
      explicit_profile_deduplicate_deps, implicit_profile_deduplicate_deps,
      same_profile_deduplication, stack_deduplication,
->>>>>>> 82b0d4b7
      add_to_profile, add_to_existing_profile,
      profiles_remain_applied_with_config_present,
      test_profile_applied_at_completion,
