The following people have contributed to rebar:

Dave Smith
Jon Meredith
Tim Dysinger
Bryan Fink
Tuncer Ayaz
Ian Wilkinson
Juan Jose Comellas
Tom Preston-Werner
OJ Reeves
Ruslan Babayev
Ryan Tilder
Kevin Smith
David Reid
Cliff Moon
Chris Bernard
Jeremy Raymond
Bob Ippolito
Alex Songe
Andrew Thompson
Russell Brown
Chris Chew
Klas Johansson
Geoff Cant
Kostis Sagonas
Essien Ita Essien
Manuel Duran Aguete
Daniel Neri
Misha Gorodnitzky
Adam Kocoloski
Joseph Wayne Norton
Mihai Balea
Matthew Batema
Alexey Romanov
Benjamin Nortier
Magnus Klaar
Anthony Ramine
Charles McKnight
Andrew Tunnell-Jones
Joe Williams
Daniel Reverri
Jesper Louis Andersen
Richard Jones
Tim Watson
Anders 'andekar'
Christopher Brown
Jordi Chacon
Shunichi Shinohara
Mickael Remond
Evax Software
Piotr Usewicz
Anthony Molinaro
Andrew Gopienko
Steve Vinoski
Evan Miller
Jared Morrow
Jan Kloetzke
Mathias Meyer
Steven Gravell
Alexis Sellier
Mattias Holmlund
Tino Breddin
David Nonnenmacher
Anders Nygren
Scott Lystig Fritchie
Uwe Dauernheim
Yurii Rashkovskii
Alfonso De Gregorio
Matt Campbell
Benjamin Plee
Ben Ellis
Ignas Vysniauskas
Anton Lavrik
Jan Vincent Liwanag
Przemyslaw Dabek
Fabian Linzberger
Smith Winston
Jesse Gumm
Torbjorn Tornkvist
Ali Sabil
Tomas Abrahamsson
Francis Joanis
fisher@yun.io
Slava Yurin
Phillip Toland
Mike Lazar
Loic Hoguin
Ali Yakout
Adam Schepis
Amit Kapoor
Ulf Wiger
Nick Vatamaniuc
Daniel Luna
Motiejus Jakstys
Eric B Merritt
Fred Hebert
Kresten Krab Thorup
David Aaberg
Pedram Nimreezi
Edwin Fine
Lev Walkin
Roberto Ostinelli
Joe DeVivo
Markus Nasman
Dmitriy Kargapolov
Ryan Zezeski
Daniel White
Martin Schut
Serge Aleynikov
Magnus Henoch
Artem Teslenko
Jeremie Lasalle Ratelle
Jose Valim
Krzysztof Rutka
Mats Cronqvist
Matthew Conway
Giacomo Olgeni
Pedram Nimreezi
Sylvain Benner
Oliver Ferrigni
Dave Thomas
<<<<<<< HEAD
Evgeniy Khramtsov
YeJun Su
Yuki Ito
alisdair sullivan
Alexander Verbitsky
Andras Horvath
=======
Drew Varner
>>>>>>> 35ee4571
<|MERGE_RESOLUTION|>--- conflicted
+++ resolved
@@ -120,13 +120,10 @@
 Sylvain Benner
 Oliver Ferrigni
 Dave Thomas
-<<<<<<< HEAD
 Evgeniy Khramtsov
 YeJun Su
 Yuki Ito
 alisdair sullivan
 Alexander Verbitsky
 Andras Horvath
-=======
-Drew Varner
->>>>>>> 35ee4571
+Drew Varner