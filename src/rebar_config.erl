%% -------------------------------------------------------------------
%%
%% rebar: Erlang Build Tools
%%
%% Copyright (c) 2009 Dave Smith (dizzyd@dizzyd.com)
%%
%% Permission is hereby granted, free of charge, to any person obtaining a copy
%% of this software and associated documentation files (the "Software"), to deal
%% in the Software without restriction, including without limitation the rights
%% to use, copy, modify, merge, publish, distribute, sublicense, and/or sell
%% copies of the Software, and to permit persons to whom the Software is
%% furnished to do so, subject to the following conditions:
%%
%% The above copyright notice and this permission notice shall be included in
%% all copies or substantial portions of the Software.
%%
%% THE SOFTWARE IS PROVIDED "AS IS", WITHOUT WARRANTY OF ANY KIND, EXPRESS OR
%% IMPLIED, INCLUDING BUT NOT LIMITED TO THE WARRANTIES OF MERCHANTABILITY,
%% FITNESS FOR A PARTICULAR PURPOSE AND NONINFRINGEMENT. IN NO EVENT SHALL THE
%% AUTHORS OR COPYRIGHT HOLDERS BE LIABLE FOR ANY CLAIM, DAMAGES OR OTHER
%% LIABILITY, WHETHER IN AN ACTION OF CONTRACT, TORT OR OTHERWISE, ARISING FROM,
%% OUT OF OR IN CONNECTION WITH THE SOFTWARE OR THE USE OR OTHER DEALINGS IN
%% THE SOFTWARE.
%% -------------------------------------------------------------------
-module(rebar_config).

<<<<<<< HEAD
-export([new/0, new/1,
         get/3, get_list/3,
         delete/2,
         set_global/2, get_global/2]).
=======
-export([new/1,
         get_modules/2,
         get_list/3,
         get/3,
         set_global/2, get_global/2,
         is_verbose/0]).
>>>>>>> 9e618f79

-include("rebar.hrl").

-record(config, { dir,
                  opts }).


%% ===================================================================
%% Public API
%% ===================================================================

new() ->
    #config { dir = rebar_utils:get_cwd(),
              opts = []}.

new(ParentConfig) ->
    %% Load terms from rebar.config, if it exists
    Dir = rebar_utils:get_cwd(),
    ConfigFile = filename:join([Dir, "rebar.config"]),
    case file:consult(ConfigFile) of
        {ok, Terms} ->
            Opts = Terms ++ ParentConfig#config.opts;
        {error, enoent} ->
            Opts = ParentConfig#config.opts;
        Other ->
            Opts = undefined, % Keep erlc happy
            ?WARN("Failed to load ~s: ~p\n", [ConfigFile, Other]),
            ?FAIL
    end,
    #config { dir = Dir, opts = Opts }.

get_list(Config, Key, Default) ->
    get(Config, Key, Default).

get(Config, Key, Default) ->
    proplists:get_value(Key, Config#config.opts, Default).

delete(Config, Key) ->
    Config#config { opts = proplists:delete(Key, Config#config.opts) }.
    
set_global(Key, Value) ->
    application:set_env(rebar_global, Key, Value).

get_global(Key, Default) ->
    case application:get_env(rebar_global, Key) of
        undefined ->
            Default;
        {ok, Value} ->
            Value
    end.

is_verbose() ->
    case get_global(verbose, "0") of
        "1" ->
            true;
        _ ->
            false
    end.


%% ===================================================================
%% Internal functions
%% ===================================================================<|MERGE_RESOLUTION|>--- conflicted
+++ resolved
@@ -24,19 +24,11 @@
 %% -------------------------------------------------------------------
 -module(rebar_config).
 
-<<<<<<< HEAD
 -export([new/0, new/1,
          get/3, get_list/3,
          delete/2,
-         set_global/2, get_global/2]).
-=======
--export([new/1,
-         get_modules/2,
-         get_list/3,
-         get/3,
          set_global/2, get_global/2,
          is_verbose/0]).
->>>>>>> 9e618f79
 
 -include("rebar.hrl").
 
